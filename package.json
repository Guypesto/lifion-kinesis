--- conflicted
+++ resolved
@@ -52,12 +52,8 @@
     "eslint": "^5.16.0",
     "eslint-config-lifion": "^1.1.0",
     "eslint-plugin-sort-destructure-keys": "^1.3.0",
-<<<<<<< HEAD
     "eslint-plugin-sort-keys-fix": "^1.0.1",
-    "husky": "^2.2.0",
-=======
     "husky": "^2.3.0",
->>>>>>> 04a18c97
     "jest": "^24.8.0",
     "jest-junit": "^6.4.0",
     "jsdoc-to-markdown": "^5.0.0",
