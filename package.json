--- conflicted
+++ resolved
@@ -54,12 +54,7 @@
     "codecov": "^3.5.0",
     "eslint": "^5.16.0",
     "eslint-config-lifion": "^1.2.2",
-<<<<<<< HEAD
-    "husky": "^2.3.0",
-=======
-    "eslint-plugin-sort-destructure-keys": "^1.3.0",
     "husky": "^2.4.0",
->>>>>>> 102a362f
     "jest": "^24.8.0",
     "jest-junit": "^6.4.0",
     "jsdoc-to-markdown": "^5.0.0",
