--- conflicted
+++ resolved
@@ -33,11 +33,7 @@
   },
   "dependencies": {
     "async-retry": "^1.2.3",
-<<<<<<< HEAD
-    "aws-sdk": "^2.459.0",
-=======
     "aws-sdk": "^2.460.0",
->>>>>>> 60504b59
     "aws4": "^1.8.0",
     "fast-deep-equal": "^2.0.1",
     "got": "^9.6.0",
@@ -55,10 +51,6 @@
     "codecov": "^3.5.0",
     "eslint": "^5.16.0",
     "eslint-config-lifion": "^1.2.2",
-<<<<<<< HEAD
-=======
-    "eslint-plugin-sort-destructure-keys": "^1.3.0",
->>>>>>> 60504b59
     "husky": "^2.3.0",
     "jest": "^24.8.0",
     "jest-junit": "^6.4.0",
